#!/usr/bin/env python3
"""
pip3 install garth requests readchar

export EMAIL=<your garmin email>
export PASSWORD=<your garmin password>

"""
import datetime
import json
import logging
import os
import sys
from getpass import getpass

import readchar
import requests
from garth.exc import GarthHTTPError

from garminconnect import (
    Garmin,
    GarminConnectAuthenticationError,
    GarminConnectConnectionError,
    GarminConnectTooManyRequestsError,
)

# Configure debug logging
# logging.basicConfig(level=logging.DEBUG)
logging.basicConfig(level=logging.INFO)
logger = logging.getLogger(__name__)

# Load environment variables if defined
email = os.getenv("EMAIL")
password = os.getenv("PASSWORD")
tokenstore = os.getenv("GARMINTOKENS") or "~/.garminconnect"
api = None

# Example selections and settings
today = datetime.date.today()
startdate = today - datetime.timedelta(days=7)  # Select past week
start = 0
limit = 100
start_badge = 1  # Badge related calls calls start counting at 1
activitytype = ""  # Possible values are: cycling, running, swimming, multi_sport, fitness_equipment, hiking, walking, other
activityfile = "MY_ACTIVITY.fit"  # Supported file types are: .fit .gpx .tcx
weight = 89.6
weightunit = 'kg'

menu_options = {
    "1": "Get full name",
    "2": "Get unit system",
    "3": f"Get activity data for '{today.isoformat()}'",
    "4": f"Get activity data for '{today.isoformat()}' (compatible with garminconnect-ha)",
    "5": f"Get body composition data for '{today.isoformat()}' (compatible with garminconnect-ha)",
    "6": f"Get body composition data for from '{startdate.isoformat()}' to '{today.isoformat()}' (to be compatible with garminconnect-ha)",
    "7": f"Get stats and body composition data for '{today.isoformat()}'",
    "8": f"Get steps data for '{today.isoformat()}'",
    "9": f"Get heart rate data for '{today.isoformat()}'",
    "0": f"Get training readiness data for '{today.isoformat()}'",
    "-": f"Get daily step data for '{startdate.isoformat()}' to '{today.isoformat()}'",
    "/": f"Get body battery data for '{startdate.isoformat()}' to '{today.isoformat()}'",
    "!": f"Get floors data for '{startdate.isoformat()}'",
    "?": f"Get blood pressure data for '{startdate.isoformat()}' to '{today.isoformat()}'",
    ".": f"Get training status data for '{today.isoformat()}'",
    "a": f"Get resting heart rate data for {today.isoformat()}'",
    "b": f"Get hydration data for '{today.isoformat()}'",
    "c": f"Get sleep data for '{today.isoformat()}'",
    "d": f"Get stress data for '{today.isoformat()}'",
    "e": f"Get respiration data for '{today.isoformat()}'",
    "f": f"Get SpO2 data for '{today.isoformat()}'",
    "g": f"Get max metric data (like vo2MaxValue and fitnessAge) for '{today.isoformat()}'",
    "h": "Get personal record for user",
    "i": "Get earned badges for user",
    "j": f"Get adhoc challenges data from start '{start}' and limit '{limit}'",
    "k": f"Get available badge challenges data from '{start_badge}' and limit '{limit}'",
    "l": f"Get badge challenges data from '{start_badge}' and limit '{limit}'",
    "m": f"Get non completed badge challenges data from '{start_badge}' and limit '{limit}'",
    "n": f"Get activities data from start '{start}' and limit '{limit}'",
    "o": "Get last activity",
    "p": f"Download activities data by date from '{startdate.isoformat()}' to '{today.isoformat()}'",
    "r": f"Get all kinds of activities data from '{start}'",
    "s": f"Upload activity data from file '{activityfile}'",
    "t": "Get all kinds of Garmin device info",
    "u": "Get active goals",
    "v": "Get future goals",
    "w": "Get past goals",
    "y": "Get all Garmin device alarms",
    "x": f"Get Heart Rate Variability data (HRV) for '{today.isoformat()}'",
    "z": f"Get progress summary from '{startdate.isoformat()}' to '{today.isoformat()}' for all metrics",
    "A": "Get gear, the defaults, activity types and statistics",
    "B": f"Get weight-ins from '{startdate.isoformat()}' to '{today.isoformat()}'",
    "C": f"Get daily weigh-ins for '{today.isoformat()}'",
    "D": f"Delete all weigh-ins for '{today.isoformat()}'",
    "E": f"Add a weigh-in of {weight}{weightunit} on '{today.isoformat()}'",
    "F": f"Get virtual challenges/expeditions from '{startdate.isoformat()}' to '{today.isoformat()}'",
    "G": f"Get hill score data from '{startdate.isoformat()}' to '{today.isoformat()}'",
    "H": f"Get endurance score data from '{startdate.isoformat()}' to '{today.isoformat()}'",
    "I": f"Get activities for date '{today.isoformat()}'",
    "J": "Get race predictions",
    "K": f"Get all day stress data for '{today.isoformat()}'",
<<<<<<< HEAD
    "L": f"Add body composition for '{today.isoformat()}'",
=======
    "L": "Set blood pressure '120,80,80,notes='Testing with example.py'",
>>>>>>> 20b862ba
    "Z": "Remove stored login tokens (logout)",
    "q": "Exit",
}


def display_json(api_call, output):
    """Format API output for better readability."""

    dashed = "-" * 20
    header = f"{dashed} {api_call} {dashed}"
    footer = "-" * len(header)

    print(header)

    if isinstance(output, (int, str, dict, list)):
        print(json.dumps(output, indent=4))
    else:
        print(output)

    print(footer)

def display_text(output):
    """Format API output for better readability."""

    dashed = "-" * 60
    header = f"{dashed}"
    footer = "-" * len(header)

    print(header)
    print(json.dumps(output, indent=4))
    print(footer)


def get_credentials():
    """Get user credentials."""

    email = input("Login e-mail: ")
    password = getpass("Enter password: ")

    return email, password


def init_api(email, password):
    """Initialize Garmin API with your credentials."""

    try:
        print(
            f"Trying to login to Garmin Connect using token data from '{tokenstore}'...\n"
        )
        garmin = Garmin()
        garmin.login(tokenstore)
    except (FileNotFoundError, GarthHTTPError, GarminConnectAuthenticationError):
        # Session is expired. You'll need to log in again
        print(
            "Login tokens not present, login with your Garmin Connect credentials to generate them.\n"
            f"They will be stored in '{tokenstore}' for future use.\n"
        )
        try:
            # Ask for credentials if not set as environment variables
            if not email or not password:
                email, password = get_credentials()

            garmin = Garmin(email, password)
            garmin.login()
            # Save tokens for next login
            garmin.garth.dump(tokenstore)

        except (FileNotFoundError, GarthHTTPError, GarminConnectAuthenticationError, requests.exceptions.HTTPError) as err:
            logger.error(err)
            return None

    return garmin


def print_menu():
    """Print examples menu."""
    for key in menu_options.keys():
        print(f"{key} -- {menu_options[key]}")
    print("Make your selection: ", end="", flush=True)


def switch(api, i):
    """Run selected API call."""

    # Exit example program
    if i == "q":
        print("Be active, generate some data to fetch next time ;-) Bye!")
        sys.exit()

    # Skip requests if login failed
    if api:
        try:
            print(f"\n\nExecuting: {menu_options[i]}\n")

            # USER BASICS
            if i == "1":
                # Get full name from profile
                display_json("api.get_full_name()", api.get_full_name())
            elif i == "2":
                # Get unit system from profile
                display_json("api.get_unit_system()", api.get_unit_system())

            # USER STATISTIC SUMMARIES
            elif i == "3":
                # Get activity data for 'YYYY-MM-DD'
                display_json(
                    f"api.get_stats('{today.isoformat()}')",
                    api.get_stats(today.isoformat()),
                )
            elif i == "4":
                # Get activity data (to be compatible with garminconnect-ha)
                display_json(
                    f"api.get_user_summary('{today.isoformat()}')",
                    api.get_user_summary(today.isoformat()),
                )
            elif i == "5":
                # Get body composition data for 'YYYY-MM-DD' (to be compatible with garminconnect-ha)
                display_json(
                    f"api.get_body_composition('{today.isoformat()}')",
                    api.get_body_composition(today.isoformat()),
                )
            elif i == "6":
                # Get body composition data for multiple days 'YYYY-MM-DD' (to be compatible with garminconnect-ha)
                display_json(
                    f"api.get_body_composition('{startdate.isoformat()}', '{today.isoformat()}')",
                    api.get_body_composition(startdate.isoformat(), today.isoformat()),
                )
            elif i == "7":
                # Get stats and body composition data for 'YYYY-MM-DD'
                display_json(
                    f"api.get_stats_and_body('{today.isoformat()}')",
                    api.get_stats_and_body(today.isoformat()),
                )

            # USER STATISTICS LOGGED
            elif i == "8":
                # Get steps data for 'YYYY-MM-DD'
                display_json(
                    f"api.get_steps_data('{today.isoformat()}')",
                    api.get_steps_data(today.isoformat()),
                )
            elif i == "9":
                # Get heart rate data for 'YYYY-MM-DD'
                display_json(
                    f"api.get_heart_rates('{today.isoformat()}')",
                    api.get_heart_rates(today.isoformat()),
                )
            elif i == "0":
                # Get training readiness data for 'YYYY-MM-DD'
                display_json(
                    f"api.get_training_readiness('{today.isoformat()}')",
                    api.get_training_readiness(today.isoformat()),
                )
            elif i == "/":
                # Get daily body battery data for 'YYYY-MM-DD' to 'YYYY-MM-DD'
                display_json(
                    f"api.get_body_battery('{startdate.isoformat()}, {today.isoformat()}')",
                    api.get_body_battery(startdate.isoformat(), today.isoformat()),
                )
            elif i == "?":
                # Get daily blood pressure data for 'YYYY-MM-DD' to 'YYYY-MM-DD'
                display_json(
                    f"api.get_blood_pressure('{startdate.isoformat()}, {today.isoformat()}')",
                    api.get_blood_pressure(startdate.isoformat(), today.isoformat()),
                )
            elif i == "-":
                # Get daily step data for 'YYYY-MM-DD'
                display_json(
                    f"api.get_daily_steps('{startdate.isoformat()}, {today.isoformat()}')",
                    api.get_daily_steps(startdate.isoformat(), today.isoformat()),
                )
            elif i == "!":
                # Get daily floors data for 'YYYY-MM-DD'
                display_json(
                    f"api.get_floors('{today.isoformat()}')",
                    api.get_floors(today.isoformat()),
                )
            elif i == ".":
                # Get training status data for 'YYYY-MM-DD'
                display_json(
                    f"api.get_training_status('{today.isoformat()}')",
                    api.get_training_status(today.isoformat()),
                )
            elif i == "a":
                # Get resting heart rate data for 'YYYY-MM-DD'
                display_json(
                    f"api.get_rhr_day('{today.isoformat()}')",
                    api.get_rhr_day(today.isoformat()),
                )
            elif i == "b":
                # Get hydration data 'YYYY-MM-DD'
                display_json(
                    f"api.get_hydration_data('{today.isoformat()}')",
                    api.get_hydration_data(today.isoformat()),
                )
            elif i == "c":
                # Get sleep data for 'YYYY-MM-DD'
                display_json(
                    f"api.get_sleep_data('{today.isoformat()}')",
                    api.get_sleep_data(today.isoformat()),
                )
            elif i == "d":
                # Get stress data for 'YYYY-MM-DD'
                display_json(
                    f"api.get_stress_data('{today.isoformat()}')",
                    api.get_stress_data(today.isoformat()),
                )
            elif i == "e":
                # Get respiration data for 'YYYY-MM-DD'
                display_json(
                    f"api.get_respiration_data('{today.isoformat()}')",
                    api.get_respiration_data(today.isoformat()),
                )
            elif i == "f":
                # Get SpO2 data for 'YYYY-MM-DD'
                display_json(
                    f"api.get_spo2_data('{today.isoformat()}')",
                    api.get_spo2_data(today.isoformat()),
                )
            elif i == "g":
                # Get max metric data (like vo2MaxValue and fitnessAge) for 'YYYY-MM-DD'
                display_json(
                    f"api.get_max_metrics('{today.isoformat()}')",
                    api.get_max_metrics(today.isoformat()),
                )
            elif i == "h":
                # Get personal record for user
                display_json("api.get_personal_record()", api.get_personal_record())
            elif i == "i":
                # Get earned badges for user
                display_json("api.get_earned_badges()", api.get_earned_badges())
            elif i == "j":
                # Get adhoc challenges data from start and limit
                display_json(
                    f"api.get_adhoc_challenges({start},{limit})",
                    api.get_adhoc_challenges(start, limit),
                )  # 1=start, 100=limit
            elif i == "k":
                # Get available badge challenges data from start and limit
                display_json(
                    f"api.get_available_badge_challenges({start_badge}, {limit})",
                    api.get_available_badge_challenges(start_badge, limit),
                )  # 1=start, 100=limit
            elif i == "l":
                # Get badge challenges data from start and limit
                display_json(
                    f"api.get_badge_challenges({start_badge}, {limit})",
                    api.get_badge_challenges(start_badge, limit),
                )  # 1=start, 100=limit
            elif i == "m":
                # Get non completed badge challenges data from start and limit
                display_json(
                    f"api.get_non_completed_badge_challenges({start_badge}, {limit})",
                    api.get_non_completed_badge_challenges(start_badge, limit),
                )  # 1=start, 100=limit

            # ACTIVITIES
            elif i == "n":
                # Get activities data from start and limit
                display_json(
                    f"api.get_activities({start}, {limit})",
                    api.get_activities(start, limit),
                )  # 0=start, 1=limit
            elif i == "o":
                # Get last activity
                display_json("api.get_last_activity()", api.get_last_activity())
            elif i == "p":
                # Get activities data from startdate 'YYYY-MM-DD' to enddate 'YYYY-MM-DD', with (optional) activitytype
                # Possible values are: cycling, running, swimming, multi_sport, fitness_equipment, hiking, walking, other
                activities = api.get_activities_by_date(
                    startdate.isoformat(), today.isoformat(), activitytype
                )

                # Download activities
                for activity in activities:
                    activity_id = activity["activityId"]
                    activity_name = activity["activityName"]
                    display_text(activity)

                    print(
                        f"api.download_activity({activity_id}, dl_fmt=api.ActivityDownloadFormat.GPX)"
                    )
                    gpx_data = api.download_activity(
                        activity_id, dl_fmt=api.ActivityDownloadFormat.GPX
                    )
                    output_file = f"./{str(activity_name)}.gpx"
                    with open(output_file, "wb") as fb:
                        fb.write(gpx_data)
                    print(f"Activity data downloaded to file {output_file}")

                    print(
                        f"api.download_activity({activity_id}, dl_fmt=api.ActivityDownloadFormat.TCX)"
                    )
                    tcx_data = api.download_activity(
                        activity_id, dl_fmt=api.ActivityDownloadFormat.TCX
                    )
                    output_file = f"./{str(activity_name)}.tcx"
                    with open(output_file, "wb") as fb:
                        fb.write(tcx_data)
                    print(f"Activity data downloaded to file {output_file}")

                    print(
                        f"api.download_activity({activity_id}, dl_fmt=api.ActivityDownloadFormat.ORIGINAL)"
                    )
                    zip_data = api.download_activity(
                        activity_id, dl_fmt=api.ActivityDownloadFormat.ORIGINAL
                    )
                    output_file = f"./{str(activity_name)}.zip"
                    with open(output_file, "wb") as fb:
                        fb.write(zip_data)
                    print(f"Activity data downloaded to file {output_file}")

                    print(
                        f"api.download_activity({activity_id}, dl_fmt=api.ActivityDownloadFormat.CSV)"
                    )
                    csv_data = api.download_activity(
                        activity_id, dl_fmt=api.ActivityDownloadFormat.CSV
                    )
                    output_file = f"./{str(activity_name)}.csv"
                    with open(output_file, "wb") as fb:
                        fb.write(csv_data)
                    print(f"Activity data downloaded to file {output_file}")

            elif i == "r":
                # Get activities data from start and limit
                activities = api.get_activities(start, limit)  # 0=start, 1=limit

                # Get activity splits
                first_activity_id = activities[0].get("activityId")

                display_json(
                    f"api.get_activity_splits({first_activity_id})",
                    api.get_activity_splits(first_activity_id),
                )

                # Get activity split summaries for activity id
                display_json(
                    f"api.get_activity_split_summaries({first_activity_id})",
                    api.get_activity_split_summaries(first_activity_id),
                )

                # Get activity weather data for activity
                display_json(
                    f"api.get_activity_weather({first_activity_id})",
                    api.get_activity_weather(first_activity_id),
                )

                # Get activity hr timezones id
                display_json(
                    f"api.get_activity_hr_in_timezones({first_activity_id})",
                    api.get_activity_hr_in_timezones(first_activity_id),
                )

                # Get activity details for activity id
                display_json(
                    f"api.get_activity_details({first_activity_id})",
                    api.get_activity_details(first_activity_id),
                )

                # Get gear data for activity id
                display_json(
                    f"api.get_activity_gear({first_activity_id})",
                    api.get_activity_gear(first_activity_id),
                )

                # Activity self evaluation data for activity id
                display_json(
                    f"api.get_activity_evaluation({first_activity_id})",
                    api.get_activity_evaluation(first_activity_id),
                )

                # Get exercise sets in case the activity is a strength_training
                if activities[0]["activityType"]["typeKey"] == "strength_training":
                    display_json(
                        f"api.get_activity_exercise_sets({first_activity_id})",
                        api.get_activity_exercise_sets(first_activity_id),
                    )

            elif i == "s":
                try:
                    # Upload activity from file
                    display_json(
                        f"api.upload_activity({activityfile})",
                        api.upload_activity(activityfile),
                    )
                except FileNotFoundError:
                    print(f"File to upload not found: {activityfile}")
            # DEVICES
            elif i == "t":
                # Get Garmin devices
                devices = api.get_devices()
                display_json("api.get_devices()", devices)

                # Get device last used
                device_last_used = api.get_device_last_used()
                display_json("api.get_device_last_used()", device_last_used)

                # Get settings per device
                for device in devices:
                    device_id = device["deviceId"]
                    display_json(
                        f"api.get_device_settings({device_id})",
                        api.get_device_settings(device_id),
                    )

            # GOALS
            elif i == "u":
                # Get active goals
                goals = api.get_goals("active")
                display_json('api.get_goals("active")', goals)

            elif i == "v":
                # Get future goals
                goals = api.get_goals("future")
                display_json('api.get_goals("future")', goals)

            elif i == "w":
                # Get past goals
                goals = api.get_goals("past")
                display_json('api.get_goals("past")', goals)

            # ALARMS
            elif i == "y":
                # Get Garmin device alarms
                alarms = api.get_device_alarms()
                for alarm in alarms:
                    alarm_id = alarm["alarmId"]
                    display_json(f"api.get_device_alarms({alarm_id})", alarm)

            elif i == "x":
                # Get Heart Rate Variability (hrv) data
                display_json(
                    f"api.get_hrv_data({today.isoformat()})",
                    api.get_hrv_data(today.isoformat()),
                )

            elif i == "z":
                # Get progress summary
                for metric in [
                    "elevationGain",
                    "duration",
                    "distance",
                    "movingDuration",
                ]:
                    display_json(
                        f"api.get_progress_summary_between_dates({today.isoformat()})",
                        api.get_progress_summary_between_dates(
                            startdate.isoformat(), today.isoformat(), metric
                        ),
                    )

            # Gear
            elif i == "A":
                last_used_device = api.get_device_last_used()
                display_json("api.get_device_last_used()", last_used_device)
                userProfileNumber = last_used_device["userProfileNumber"]
                gear = api.get_gear(userProfileNumber)
                display_json("api.get_gear()", gear)
                display_json(
                    "api.get_gear_defaults()", api.get_gear_defaults(userProfileNumber)
                )
                display_json("api.get()", api.get_activity_types())
                for gear in gear:
                    uuid = gear["uuid"]
                    name = gear["displayName"]
                    display_json(
                        f"api.get_gear_stats({uuid}) / {name}", api.get_gear_stats(uuid)
                    )
            # WEIGHT-INS
            elif i == "B":
                # Get weigh-ins data
                display_json(
                    f"api.get_weigh_ins({startdate.isoformat()}, {today.isoformat()})",
                    api.get_weigh_ins(startdate.isoformat(), today.isoformat())
                )
            elif i == "C":
                # Get daily weigh-ins data
                display_json(
                    f"api.get_daily_weigh_ins({today.isoformat()})",
                    api.get_daily_weigh_ins(today.isoformat())
                )
            elif i == "D":
                # Delete weigh-ins data for today
                display_json(
                    f"api.delete_weigh_ins({today.isoformat()}, delete_all=True)",
                    api.delete_weigh_ins(today.isoformat(), delete_all=True)
                )
            elif i == "E":
                # Add a weigh-in
                weight = 89.6
                unit = 'kg'
                display_json(
                    f"api.add_weigh_in(weight={weight}, unitKey={unit})",
                    api.add_weigh_in(weight=weight, unitKey=unit)
                )
            # Challenges/expeditions
            elif i == "F":
                # Get virtual challenges/expeditions
                display_json(
                    f"api.get_inprogress_virtual_challenges({startdate.isoformat()}, {today.isoformat()})",
                    api.get_inprogress_virtual_challenges(startdate.isoformat(), today.isoformat())
                )
            elif i == "G":
                # Get hill score data
                display_json(
                    f"api.get_hill_score({startdate.isoformat()}, {today.isoformat()})",
                    api.get_hill_score(startdate.isoformat(), today.isoformat())
                )
            elif i == "H":
                # Get endurance score data
                display_json(
                    f"api.get_endurance_score({startdate.isoformat()}, {today.isoformat()})",
                    api.get_endurance_score(startdate.isoformat(), today.isoformat())
                )
            elif i == "I":
                # Get activities for date
                display_json(
                    f"api.get_activities_fordate({today.isoformat()})",
                    api.get_activities_fordate(today.isoformat())
                )
            elif i == "J":
                # Get race predictions
                display_json(
                    f"api.get_race_predictions()",
                    api.get_race_predictions()
                )
            elif i == "K":
                # Get all day stress data for date
                display_json(
                    f"api.get_all_day_stress({today.isoformat()})",
                    api.get_all_day_stress(today.isoformat())
                )
            elif i == "L":
<<<<<<< HEAD
                # Get all day stress data for date
                weight = 70.0
                percent_fat = 15.4
                percent_hydration = 54.8
                visceral_fat_mass = 10.8
                bone_mass = 2.9
                muscle_mass = 55.2
                basal_met = 1454.1
                active_met = None
                physique_rating = None
                metabolic_age = 33.0
                visceral_fat_rating = None
                bmi = 22.2
                display_json(
                    f"api.add_body_composition({today.isoformat()}, {weight}, {percent_fat}, {percent_hydration}, {visceral_fat_mass}, {bone_mass}, {muscle_mass}, {basal_met}, {active_met}, {physique_rating}, {metabolic_age}, {visceral_fat_rating}, {bmi})",
                    api.add_body_composition(
                        today.isoformat(),
                        weight=weight,
                        percent_fat=percent_fat,
                        percent_hydration=percent_hydration,
                        visceral_fat_mass=visceral_fat_mass,
                        bone_mass=bone_mass,
                        muscle_mass=muscle_mass,
                        basal_met=basal_met,
                        active_met=active_met,
                        physique_rating=physique_rating,
                        metabolic_age=metabolic_age,
                        visceral_fat_rating=visceral_fat_rating,
                        bmi=bmi,
                    ),
=======
                # Set blood pressure values
                display_json(
                    f"api.set_blood_pressure(120,80,80,notes=`Testing with example.py`)",
                    api.set_blood_pressure(120,80,80,notes="Testing with example.py")
>>>>>>> 20b862ba
                )
            elif i == "Z":
                # Remove stored login tokens for Garmin Connect portal
                tokendir = os.path.expanduser(tokenstore)
                print(f"Removing stored login tokens from: {tokendir}")
                
                try:
                    for root, dirs, files in os.walk(tokendir, topdown=False):
                        for name in files:
                            os.remove(os.path.join(root, name))
                        for name in dirs:
                            os.rmdir(os.path.join(root, name))
                    print(f"Directory {tokendir} removed")
                except FileNotFoundError:
                    print(f"Directory not found: {tokendir}")
                api = None

        except (
            GarminConnectConnectionError,
            GarminConnectAuthenticationError,
            GarminConnectTooManyRequestsError,
            requests.exceptions.HTTPError,
            GarthHTTPError
        ) as err:
            logger.error(err)
        except KeyError:
            # Invalid menu option chosen
            pass
    else:
        print("Could not login to Garmin Connect, try again later.")


# Main program loop
while True:
    # Display header and login
    print("\n*** Garmin Connect API Demo by cyberjunky ***\n")

    # Init API
    if not api:
        api = init_api(email, password)

    if api:
        # Display menu
        print_menu()
        option = readchar.readkey()
        switch(api, option)
    else:
        api = init_api(email, password)<|MERGE_RESOLUTION|>--- conflicted
+++ resolved
@@ -98,11 +98,8 @@
     "I": f"Get activities for date '{today.isoformat()}'",
     "J": "Get race predictions",
     "K": f"Get all day stress data for '{today.isoformat()}'",
-<<<<<<< HEAD
     "L": f"Add body composition for '{today.isoformat()}'",
-=======
-    "L": "Set blood pressure '120,80,80,notes='Testing with example.py'",
->>>>>>> 20b862ba
+    "M": "Set blood pressure '120,80,80,notes='Testing with example.py'",
     "Z": "Remove stored login tokens (logout)",
     "q": "Exit",
 }
@@ -636,8 +633,7 @@
                     api.get_all_day_stress(today.isoformat())
                 )
             elif i == "L":
-<<<<<<< HEAD
-                # Get all day stress data for date
+                # Add body composition
                 weight = 70.0
                 percent_fat = 15.4
                 percent_hydration = 54.8
@@ -666,13 +662,12 @@
                         metabolic_age=metabolic_age,
                         visceral_fat_rating=visceral_fat_rating,
                         bmi=bmi,
-                    ),
-=======
+                    )
+             elif i == "M":
                 # Set blood pressure values
                 display_json(
                     f"api.set_blood_pressure(120,80,80,notes=`Testing with example.py`)",
                     api.set_blood_pressure(120,80,80,notes="Testing with example.py")
->>>>>>> 20b862ba
                 )
             elif i == "Z":
                 # Remove stored login tokens for Garmin Connect portal
